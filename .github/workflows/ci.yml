name: Continuous Integration

# 必要な権限を明示的に設定
# contents: read - リポジトリの読み取り権限
# packages: write - パッケージの書き込み権限（Dockerイメージのプッシュに必要）
# security-events: write - セキュリティスキャン結果のアップロードに必要
permissions:
  contents: read
  packages: write
  security-events: write

# 並行実行の制御
concurrency:
  group: ${{ github.workflow }}-${{ github.ref }}
  cancel-in-progress: true

# メインブランチ、開発ブランチへのプッシュ、プルリクエスト、および毎日の定期実行時にトリガー
on:
  push:
    branches: [main, develop]
  pull_request:
    branches: [main, develop]
  schedule:
    - cron: "0 0 * * *" # 毎日午前0時に実行

jobs:
  # キャッシュキーの生成と共有
  setup:
    runs-on: ubuntu-latest
    outputs:
      cache-key: ${{ steps.cache-key.outputs.value }}
    steps:
      - uses: actions/checkout@v4
      - id: cache-key
        run: |
          echo "value=$(date +%s)" >> $GITHUB_OUTPUT

  # コード品質のチェック
  lint:
    needs: setup
    runs-on: ubuntu-latest
    steps:
      - uses: actions/checkout@v4
      - uses: actions/setup-go@v5
        with:
          go-version: "1.24.2"
          check-latest: true
          cache: false
          cache-dependency-path: back/go.sum

      - name: Install pnpm
        uses: pnpm/action-setup@v4
        with:
          version: 10
          run_install: false

      - name: Set up Node.js
        uses: actions/setup-node@v4
        with:
          node-version: "22"
          cache: "pnpm"
          cache-dependency-path: front/pnpm-lock.yaml

      # Goモジュールのキャッシュ
      - name: Cache Go modules
        uses: actions/cache@v4
        with:
          path: |
            ~/.cache/go-build
            ~/go/pkg/mod
          key: ${{ runner.os }}-go-${{ hashFiles('back/go.sum') }}-${{ github.run_id }}
          restore-keys: |
            ${{ runner.os }}-go-${{ hashFiles('back/go.sum') }}-
            ${{ runner.os }}-go-
          enableCrossOsArchive: true
          fail-on-cache-miss: false

      # pnpmストアのキャッシュ
      - name: Get pnpm store directory
        shell: bash
        run: |
          echo "STORE_PATH=$(pnpm store path --silent)" >> $GITHUB_ENV

      - name: Cache pnpm
        uses: actions/cache@v4
        with:
          path: |
            $(pnpm store path --silent)
            front/node_modules
            front/.next/cache
          key: |
            ${{ runner.os }}-pnpm-${{ hashFiles('front/pnpm-lock.yaml') }}-
            ${{ hashFiles('front/**/*.{js,jsx,ts,tsx}') }}-${{ github.run_id }}
          restore-keys: |
            ${{ runner.os }}-pnpm-${{ hashFiles('front/pnpm-lock.yaml') }}-
            ${{ runner.os }}-pnpm-
          enableCrossOsArchive: true
          fail-on-cache-miss: false

      # 依存関係のインストール
      - name: Install dependencies
        run: |
          cd back
          go mod download
          go mod verify
          cd ../front
          pnpm install --frozen-lockfile

      # Goのリンター設定
      - name: Install golangci-lint
        uses: golangci/golangci-lint-action@v8.0.0
        with:
          version: latest
          working-directory: back
          skip-cache: false
          install-mode: binary
          github-token: ${{ secrets.GITHUB_TOKEN }}
          only-new-issues: false
          skip-save-cache: false
          cache-invalidation-interval: 7

      # リンターの実行
      - name: Run linters
        run: |
          cd back
          golangci-lint run --timeout=5m ./...
          cd ../front
          pnpm lint
          pnpm type-check

  # テストの実行
  test:
    needs: lint
    runs-on: ubuntu-latest
    # Dependabotの更新時はPostgreSQLサービスをスキップ
    if: |
      github.actor != 'dependabot[bot]'
    services:
      # テスト用PostgreSQLデータベース
      postgres:
        image: postgres:latest
        env:
          POSTGRES_USER: ${{ secrets.DB_USER }}
          POSTGRES_PASSWORD: ${{ secrets.DB_PASSWORD }}
          POSTGRES_DB: ${{ secrets.DB_NAME }}
        ports:
          - 5432:5432
        options: >-
          --health-cmd pg_isready
          --health-interval 10s
          --health-timeout 5s
          --health-retries 5

    steps:
      - uses: actions/checkout@v4
      - uses: actions/setup-go@v5
        if: |
          github.actor != 'dependabot[bot]' ||
          contains(github.event.pull_request.labels.*.name, 'go-dependencies')
        with:
          go-version: "1.24.2"
          cache: false

      - name: Install pnpm
        uses: pnpm/action-setup@v4
        with:
          version: 10
          run_install: false

      - name: Set up Node.js
        uses: actions/setup-node@v4
        with:
          node-version: "22"
          cache: "pnpm"
          cache-dependency-path: front/pnpm-lock.yaml

      # テスト用のGoモジュールキャッシュ
      - name: Cache Go modules
        uses: actions/cache@v4
        with:
          path: |
            ~/.cache/go-build
            ~/go/pkg/mod
          key: ${{ runner.os }}-go-test-${{ hashFiles('back/go.sum') }}-${{ github.run_id }}
          restore-keys: |
            ${{ runner.os }}-go-test-${{ hashFiles('back/go.sum') }}-
            ${{ runner.os }}-go-

      # バックエンドテストの実行
      - name: Run backend tests
        if: |
          github.actor != 'dependabot[bot]' ||
          contains(github.event.pull_request.labels.*.name, 'go-dependencies')
        env:
          DB_HOST: ${{ secrets.DB_HOST }}
          DB_USER: ${{ secrets.DB_USER }}
          DB_PASSWORD: ${{ secrets.DB_PASSWORD }}
          DB_NAME: ${{ secrets.DB_NAME }}
          DB_PORT: ${{ secrets.DB_PORT }}
          JWT_SECRET: ${{ secrets.JWT_SECRET }}
          CSRF_SECRET: ${{ secrets.CSRF_SECRET }}
        run: |
          cd back
          if [ "${{ github.actor }}" = "dependabot[bot]" ]; then
            # Dependabotの場合はDBを使わないテストのみ実行
            go test -v -race -coverprofile=coverage.txt -covermode=atomic \
              -coverpkg=$(go list ./... | \
                grep -vE 'migrations/scripts|migrations/seeds|' \
                grep -vE 'internal/testutils|tests/testutils|' \
                grep -vE 'tests/unit/test_data.go' | \
                paste -sd, -) \
              $(go list ./... | \
                grep -vE 'migrations/scripts|migrations/seeds|' \
                grep -vE 'internal/testutils|tests/testutils|' \
                grep -vE 'tests/unit/test_data.go' | \
                grep -vE 'tests/integration|tests/e2e')
          else
            # 通常のCI実行では全てのテストを実行
            go test -v -race -coverprofile=coverage.txt -covermode=atomic \
              -coverpkg=$(go list ./... | \
                grep -vE 'migrations/scripts|migrations/seeds|' \
                grep -vE 'internal/testutils|tests/testutils|' \
                grep -vE 'tests/unit/test_data.go' | \
                paste -sd, -) \
              $(go list ./... | \
                grep -vE 'migrations/scripts|migrations/seeds|' \
                grep -vE 'internal/testutils|tests/testutils|' \
                grep -vE 'tests/unit/test_data.go')
          fi
          go test -v -bench=. -benchmem ./tests/unit/benchmarks_test.go
          go test -v ./tests/unit/security_test.go
          go test -v -run=TestEdgeCases ./tests/unit/edge_cases_test.go

      # フロントエンドテストの実行
      - name: Run frontend tests
        if: github.actor != 'dependabot[bot]' || contains(github.event.pull_request.labels.*.name, 'npm_and_yarn')
        env:
          NEXT_PUBLIC_API_URL: http://localhost:8080/api
        run: |
          cd front
          pnpm install
          export PATH=$PATH:$(pwd)/node_modules/.bin
          pnpm vitest run --coverage

      # カバレッジレポートのアップロード
      - name: Upload coverage
        if: github.actor != 'dependabot[bot]'
        uses: codecov/codecov-action@v5
        with:
          files: ./back/coverage.txt,./front/coverage/lcov.info
          fail_ci_if_error: true
          token: ${{ secrets.CODECOV_TOKEN }}
          flags: unittests
          name: codecov-umbrella
          verbose: true
          directory: ./

      # テストレポートの生成
      - name: Generate test report
        run: |
          cd back
          go tool cover -html=coverage.txt -o coverage.html
          go test -json ./... > test-report.json
          # カバレッジ閾値のチェック（80%以上を要求）
          go tool cover -func=coverage.txt | \
            grep -E "total:\s+\(statements\)\s+([0-9.]+)%" | \
            awk '{if ($3 < 80) {print "カバレッジが80%未満です: " $3; exit 1}}'

      # テスト成果物のアップロード
      - name: Upload test artifacts
        uses: actions/upload-artifact@v4
        with:
          name: test-reports
          path: |
            back/coverage.html
            back/test-report.json
            front/coverage/lcov-report/index.html

  # パフォーマンステストの実行
  performance:
    needs: test
    runs-on: ubuntu-latest
    steps:
      - uses: actions/checkout@v4
      - uses: actions/setup-go@v5
        with:
          go-version: "1.24.2"
          cache: false

      # パフォーマンステストの実行と閾値チェック
      - name: Run performance tests
        run: |
          cd back
          echo "パフォーマンステストを開始します..."

          # パフォーマンステストの実行
          echo "負荷テストを実行中..."
          go test -v -run=TestLoad ./tests/unit/load_test.go -bench=. -benchmem > performance.txt
          echo "負荷テストの結果:"
          cat performance.txt

          echo "メモリテストを実行中..."
          go test -v -run=TestMemory ./tests/unit/memory_test.go -bench=. -benchmem > memory.txt
          echo "メモリテストの結果:"
          cat memory.txt

          # パフォーマンス閾値のチェック
          echo "パフォーマンス閾値のチェックを実行中..."
          if grep -q "パフォーマンスが期待値を下回っています" performance.txt; then
            echo "パフォーマンステストが失敗しました"
            exit 1
          fi

          if grep -q "メモリ使用量が期待値を超えています" memory.txt; then
            echo "メモリテストが失敗しました"
            exit 1
          fi

          echo "パフォーマンステストが正常に完了しました"

      # パフォーマンスレポートのアップロード
      - name: Upload performance reports
        uses: actions/upload-artifact@v4
        with:
          name: performance-reports
          path: |
            back/performance.txt
            back/memory.txt
          if-no-files-found: error

  # セキュリティテストの実行
  security:
    needs: performance
    runs-on: ubuntu-latest
    steps:
      - uses: actions/checkout@v4
      - uses: actions/setup-go@v5
        with:
          go-version: "1.24.2"
          cache: false

      # セキュリティテストと脆弱性スキャン
      - name: Run security tests
        run: |
          cd back
          echo "セキュリティテストを開始します..."

          # セキュリティテストの実行
          echo "脆弱性テストを実行中..."
          go test -v -run=TestVulnerability ./tests/unit/vulnerability_test.go > security.txt
          echo "脆弱性テストの結果:"
          cat security.txt

          echo "セキュリティテストを実行中..."
          go test -v -run=TestSecurity ./tests/unit/security_test.go >> security.txt
          echo "セキュリティテストの結果:"
          cat security.txt

          # gosecのインストールと実行
          echo "gosecによる静的解析を実行中..."
          go install github.com/securego/gosec/v2/cmd/gosec@latest
          gosec -quiet ./... > vulnerability.txt
          echo "gosecの解析結果:"
          cat vulnerability.txt

          # 依存関係の脆弱性チェック
          echo "依存関係の脆弱性チェックを実行中..."
          go install github.com/google/osv-scanner/cmd/osv-scanner@latest
          osv-scanner . >> vulnerability.txt
          echo "依存関係の脆弱性チェック結果:"
          cat vulnerability.txt

          echo "セキュリティテストが完了しました"

      # セキュリティレポートのアップロード
      - name: Upload security reports
        uses: actions/upload-artifact@v4
        with:
          name: security-reports
          path: |
            back/security.txt
            back/vulnerability.txt
          if-no-files-found: error

      - name: Run security checks
        run: |
          cd back
          go install github.com/securego/gosec/v2/cmd/gosec@latest
          gosec -quiet ./...

      - name: Install pnpm
        uses: pnpm/action-setup@v4
        with:
          version: 10
          run_install: false

      - name: Set up Node.js
        uses: actions/setup-node@v4
        with:
          node-version: "22"
          cache: "pnpm"
          cache-dependency-path: front/pnpm-lock.yaml

      - name: Install Frontend Dependencies
        run: |
          cd front
          pnpm install --frozen-lockfile

      - name: Run Frontend Security Check
        run: |
          cd front
          pnpm audit

      - name: Run dependency check
        uses: dependency-check/Dependency-Check_Action@main
        with:
          project: "UniversityEntranceExamSubjectNavi"
          path: "."
          format: "SARIF"
          out: "./dependency-check-report.sarif"
          args: "--scan front"

      - name: Upload security results
        uses: github/codeql-action/upload-sarif@v3
        with:
          sarif_file: "./dependency-check-report.sarif"
          category: "security"

  # Dockerイメージのビルド
  build:
    needs: security
    runs-on: ubuntu-latest
    steps:
      - uses: actions/checkout@v4
      - uses: docker/setup-buildx-action@v3

      # Docker Hubへのログイン
      - name: Login to Docker Hub
        uses: docker/login-action@v3
        with:
          username: ${{ secrets.DOCKER_USERNAME }}
          password: ${{ secrets.DOCKERHUB_TOKEN }}

      # Dockerイメージのビルド
      - name: Build images
        uses: docker/bake-action@v6
        with:
          files: |
            ./back/docker-bake.hcl
            ./front/docker-bake.hcl
          targets: backend,frontend
          set: |
<<<<<<< HEAD
            *.cache-from=type=gha,scope=${{ github.workflow }}-${{
              github.event_name == 'pull_request' && github.head_ref || github.ref
            }}
            *.cache-to=type=gha,mode=max,scope=${{ github.workflow }}-${{
              github.event_name == 'pull_request' && github.head_ref || github.ref
            }}
=======
            backend.cache-from=type=gha,scope=${{ github.workflow }}-${{ github.event_name == 'pull_request' && github.head_ref || github.ref }}
            backend.cache-to=type=gha,mode=max,scope=${{ github.workflow }}-${{ github.event_name == 'pull_request' && github.head_ref || github.ref }}
            frontend.cache-from=type=gha,scope=${{ github.workflow }}-${{ github.event_name == 'pull_request' && github.head_ref || github.ref }}
            frontend.cache-to=type=gha,mode=max,scope=${{ github.workflow }}-${{ github.event_name == 'pull_request' && github.head_ref || github.ref }}
>>>>>>> 2a71c368
<|MERGE_RESOLUTION|>--- conflicted
+++ resolved
@@ -450,16 +450,9 @@
             ./front/docker-bake.hcl
           targets: backend,frontend
           set: |
-<<<<<<< HEAD
             *.cache-from=type=gha,scope=${{ github.workflow }}-${{
               github.event_name == 'pull_request' && github.head_ref || github.ref
             }}
             *.cache-to=type=gha,mode=max,scope=${{ github.workflow }}-${{
               github.event_name == 'pull_request' && github.head_ref || github.ref
-            }}
-=======
-            backend.cache-from=type=gha,scope=${{ github.workflow }}-${{ github.event_name == 'pull_request' && github.head_ref || github.ref }}
-            backend.cache-to=type=gha,mode=max,scope=${{ github.workflow }}-${{ github.event_name == 'pull_request' && github.head_ref || github.ref }}
-            frontend.cache-from=type=gha,scope=${{ github.workflow }}-${{ github.event_name == 'pull_request' && github.head_ref || github.ref }}
-            frontend.cache-to=type=gha,mode=max,scope=${{ github.workflow }}-${{ github.event_name == 'pull_request' && github.head_ref || github.ref }}
->>>>>>> 2a71c368
+            }}